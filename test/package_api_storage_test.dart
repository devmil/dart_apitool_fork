import 'dart:convert';

import 'package:dart_apitool/api_tool.dart';
import 'package:pub_semver/pub_semver.dart';
import 'package:test/test.dart';

void main() {
  group('PackageApi storage tests', () {
    test('Storage v3 gets exported correctly', () {
      final typedJson = PackageApiStorage.packageApitoStorageJson(
        testPackageApi,
      );
      final json = jsonDecode(typedJson);

      expect(json['version'], 3);
      final packageApiJson = json['packageApi'];
      expect(packageApiJson, isNotNull);
      expect(packageApiJson['packageName'], 'storage_test_package');
      expect(packageApiJson['packageVersion'], '1.0.0');
      expect(packageApiJson['packagePath'], '.');
      final interfaceDeclarationsJson = packageApiJson['interfaceDeclarations'];
      expect(interfaceDeclarationsJson, isNotNull);
      final interfaceDeclarationJson = interfaceDeclarationsJson.first;
      expect(interfaceDeclarationJson, isNotNull);
      expect(interfaceDeclarationJson['name'], 'StorageTestClass');
      expect(interfaceDeclarationJson['isDeprecated'], false);
      expect(interfaceDeclarationJson['isSealed'], false,
          reason: 'isSealed should be false for StorageTestClass');
      expect(interfaceDeclarationJson['typeParameterNames'], ['T']);
      expect(interfaceDeclarationJson['superTypeNames'], ['SuperType']);
      final classExecutableDeclarationsJson =
          interfaceDeclarationJson['executableDeclarations'];
      expect(classExecutableDeclarationsJson, isNotNull);
      final classExecutableDeclaration = classExecutableDeclarationsJson.first;
      expect(classExecutableDeclaration, isNotNull);
      expect(classExecutableDeclaration['returnTypeName'], 'String');
      expect(classExecutableDeclaration['name'], 'getString');
      expect(classExecutableDeclaration['isDeprecated'], false);
      expect(classExecutableDeclaration['isStatic'], false);
      expect(classExecutableDeclaration['typeParameterNames'], ['T']);
      expect(classExecutableDeclaration['type'], 'method');
      final executableParameterDeclarations =
          classExecutableDeclaration['parameters'];
      expect(executableParameterDeclarations, isNotNull);
      expect(executableParameterDeclarations.length, 2);
      final firstExecutableParameterDeclaration =
          executableParameterDeclarations[0];
      expect(firstExecutableParameterDeclaration, isNotNull);
      expect(firstExecutableParameterDeclaration['isRequired'], true);
      expect(firstExecutableParameterDeclaration['isNamed'], true);
      expect(firstExecutableParameterDeclaration['name'], 'input');
      expect(firstExecutableParameterDeclaration['isDeprecated'], false);
      expect(firstExecutableParameterDeclaration['typeName'], 'T');
      final secondExecutableParameterDeclaration =
          executableParameterDeclarations[1];
      expect(secondExecutableParameterDeclaration, isNotNull);
      expect(secondExecutableParameterDeclaration['isRequired'], true);
      expect(secondExecutableParameterDeclaration['isNamed'], true);
      expect(secondExecutableParameterDeclaration['name'], 'mode');
      expect(secondExecutableParameterDeclaration['isDeprecated'], false);
      expect(secondExecutableParameterDeclaration['typeName'], 'GetStringMode');
      final classFieldDeclarations =
          interfaceDeclarationJson['fieldDeclarations'];
      expect(classFieldDeclarations, isNotNull);
      final classFieldDeclaration = classFieldDeclarations.first;
      expect(classFieldDeclaration, isNotNull);
      expect(classFieldDeclaration['typeName'], 'bool');
      expect(classFieldDeclaration['name'], 'printDebug');
      expect(classFieldDeclaration['isDeprecated'], false);
      expect(classFieldDeclaration['isStatic'], false);
      final sealedInterfaceDeclarationJson = interfaceDeclarationsJson[1];
      expect(sealedInterfaceDeclarationJson, isNotNull);
      expect(sealedInterfaceDeclarationJson['name'], 'SealedStorageTestClass');
      expect(sealedInterfaceDeclarationJson['isSealed'], true,
          reason: 'isSealed should be true for SealedStorageTestClass');
      final typeAliasDeclarationsJson = packageApiJson['typeAliasDeclarations'];
      expect(typeAliasDeclarationsJson, isNotNull);
      final typeAliasDeclaration = typeAliasDeclarationsJson.first;
      expect(typeAliasDeclaration['name'], 'name');
      expect(typeAliasDeclaration['aliasedTypeName'], 'aliasedTypeName');
      expect(typeAliasDeclaration['isDeprecated'], false);
      expect(packageApiJson['sdkType'], isNotNull);
      expect(packageApiJson['minSdkVersion'], isNotNull);
    });
  });
}

<<<<<<< HEAD
final testPackage1Api = PackageApi(
  packageName: 'storage_test_package',
  packageVersion: '1.0.0',
  packagePath: '.',
  interfaceDeclarations: [
    InterfaceDeclaration(
      name: 'StorageTestClass',
      isDeprecated: false,
      isExperimental: false,
      isSealed: false,
      isAbstract: false,
      typeParameterNames: const ['T'],
      superTypeNames: const {'SuperType'},
      executableDeclarations: [
        ExecutableDeclaration(
          returnTypeName: 'String',
          name: 'getString',
          isDeprecated: false,
          isExperimental: false,
          isStatic: false,
          parameters: [
            ExecutableParameterDeclaration(
              isRequired: true,
              isNamed: true,
              name: 'input',
              isDeprecated: false,
              isExperimental: false,
              typeName: 'T',
              typeFullLibraryName: null,
              relativePath: '',
            ),
            ExecutableParameterDeclaration(
              isRequired: true,
              isNamed: true,
              name: 'mode',
              isDeprecated: false,
              isExperimental: false,
              typeName: 'GetStringMode',
              typeFullLibraryName: null,
              relativePath: '',
            ),
          ],
          typeParameterNames: ['T'],
          type: ExecutableType.method,
          relativePath: '',
        ),
      ],
      fieldDeclarations: [
        FieldDeclaration(
          typeName: 'bool',
          name: 'printDebug',
          isDeprecated: false,
          isExperimental: false,
          isStatic: false,
          relativePath: '',
          isReadable: true,
          isWriteable: true,
        ),
      ],
      typeUsages: {},
      relativePath: '',
    )
  ],
  executableDeclarations: const [],
  fieldDeclarations: const [],
  typeAliasDeclarations: const [],
  sdkType: SdkType.unknown,
  minSdkVersion: Version.none,
  packageDependencies: [],
  typeHierarchy: TypeHierarchy.empty(),
);

final package1JsonString = '''
{
    "version": 1,
    "packageApi": {
        "packageName": "storage_test_package",
        "packageVersion": "1.0.0",
        "packagePath": ".",
        "interfaceDeclarations": [
            {
                "name": "StorageTestClass",
                "isDeprecated": false,
                "isExperimental": false,
                "typeParameterNames": [
                    "T"
                ],
                "superTypeNames": [
                    "SuperType"
                ],
                "executableDeclarations": [
                    {
                        "returnTypeName": "String",
                        "name": "getString",
                        "isDeprecated": false,
                        "isExperimental": false,
                        "isStatic": false,
                        "parameters": [
                            {
                                "isRequired": true,
                                "isNamed": true,
                                "name": "input",
                                "isDeprecated": false,
                                "isExperimental": false,
                                "typeName": "T"
                            },
                            {
                                "isRequired": true,
                                "isNamed": true,
                                "name": "mode",
                                "isDeprecated": false,
                                "isExperimental": false,
                                "typeName": "GetStringMode"
                            }
                        ],
                        "typeParameterNames": [
                            "T"
                        ],
                        "type": "method"
                    }
                ],
                "fieldDeclarations": [
                    {
                        "typeName": "bool",
                        "name": "printDebug",
                        "isDeprecated": false,
                        "isExperimental": false,
                        "isStatic": false
                    }
                ]
            }
        ],
        "executableDeclarations": [],
        "fieldDeclarations": []
    }
}
''';

final testPackage2Api = PackageApi(
=======
final testPackageApi = PackageApi(
>>>>>>> 3859545c
  packageName: 'storage_test_package',
  packageVersion: '1.0.0',
  packagePath: '.',
  interfaceDeclarations: [
    InterfaceDeclaration(
      name: 'StorageTestClass',
      isDeprecated: false,
      isExperimental: false,
      isSealed: false,
      isAbstract: false,
      typeParameterNames: const ['T'],
      superTypeNames: const {'SuperType'},
      executableDeclarations: [
        ExecutableDeclaration(
          returnTypeName: 'String',
          name: 'getString',
          isDeprecated: false,
          isExperimental: false,
          isStatic: false,
          parameters: [
            ExecutableParameterDeclaration(
              isRequired: true,
              isNamed: true,
              name: 'input',
              isDeprecated: false,
              isExperimental: false,
              typeName: 'T',
              typeFullLibraryName: null,
              relativePath: '',
            ),
            ExecutableParameterDeclaration(
              isRequired: true,
              isNamed: true,
              name: 'mode',
              isDeprecated: false,
              isExperimental: false,
              typeName: 'GetStringMode',
              typeFullLibraryName: null,
              relativePath: '',
            ),
          ],
          typeParameterNames: ['T'],
          type: ExecutableType.method,
          entryPoints: {},
          relativePath: '',
        ),
      ],
      fieldDeclarations: [
        FieldDeclaration(
          typeName: 'bool',
          name: 'printDebug',
          isDeprecated: false,
          isExperimental: false,
          isStatic: false,
          entryPoints: {},
          relativePath: '',
          isReadable: true,
          isWriteable: true,
        ),
      ],
      entryPoints: {},
      typeUsages: {},
      relativePath: '',
    ),
    InterfaceDeclaration(
      name: 'SealedStorageTestClass',
      isDeprecated: false,
      isExperimental: false,
      isSealed: true,
      isAbstract: false,
      typeParameterNames: const [],
      superTypeNames: const {'SuperType'},
      executableDeclarations: [],
      fieldDeclarations: [],
      typeUsages: {},
      relativePath: '',
      entryPoints: {},
    ),
  ],
  executableDeclarations: const [],
  fieldDeclarations: const [],
  typeAliasDeclarations: [
    TypeAliasDeclaration(
      name: 'name',
      aliasedTypeName: 'aliasedTypeName',
      isDeprecated: false,
      isExperimental: false,
      entryPoints: {
        'entrypoint.dart',
      },
      relativePath: '',
    )
  ],
  sdkType: SdkType.unknown,
  minSdkVersion: Version.none,
  packageDependencies: [],
  typeHierarchy: TypeHierarchy.empty(),
);<|MERGE_RESOLUTION|>--- conflicted
+++ resolved
@@ -85,149 +85,7 @@
   });
 }
 
-<<<<<<< HEAD
-final testPackage1Api = PackageApi(
-  packageName: 'storage_test_package',
-  packageVersion: '1.0.0',
-  packagePath: '.',
-  interfaceDeclarations: [
-    InterfaceDeclaration(
-      name: 'StorageTestClass',
-      isDeprecated: false,
-      isExperimental: false,
-      isSealed: false,
-      isAbstract: false,
-      typeParameterNames: const ['T'],
-      superTypeNames: const {'SuperType'},
-      executableDeclarations: [
-        ExecutableDeclaration(
-          returnTypeName: 'String',
-          name: 'getString',
-          isDeprecated: false,
-          isExperimental: false,
-          isStatic: false,
-          parameters: [
-            ExecutableParameterDeclaration(
-              isRequired: true,
-              isNamed: true,
-              name: 'input',
-              isDeprecated: false,
-              isExperimental: false,
-              typeName: 'T',
-              typeFullLibraryName: null,
-              relativePath: '',
-            ),
-            ExecutableParameterDeclaration(
-              isRequired: true,
-              isNamed: true,
-              name: 'mode',
-              isDeprecated: false,
-              isExperimental: false,
-              typeName: 'GetStringMode',
-              typeFullLibraryName: null,
-              relativePath: '',
-            ),
-          ],
-          typeParameterNames: ['T'],
-          type: ExecutableType.method,
-          relativePath: '',
-        ),
-      ],
-      fieldDeclarations: [
-        FieldDeclaration(
-          typeName: 'bool',
-          name: 'printDebug',
-          isDeprecated: false,
-          isExperimental: false,
-          isStatic: false,
-          relativePath: '',
-          isReadable: true,
-          isWriteable: true,
-        ),
-      ],
-      typeUsages: {},
-      relativePath: '',
-    )
-  ],
-  executableDeclarations: const [],
-  fieldDeclarations: const [],
-  typeAliasDeclarations: const [],
-  sdkType: SdkType.unknown,
-  minSdkVersion: Version.none,
-  packageDependencies: [],
-  typeHierarchy: TypeHierarchy.empty(),
-);
-
-final package1JsonString = '''
-{
-    "version": 1,
-    "packageApi": {
-        "packageName": "storage_test_package",
-        "packageVersion": "1.0.0",
-        "packagePath": ".",
-        "interfaceDeclarations": [
-            {
-                "name": "StorageTestClass",
-                "isDeprecated": false,
-                "isExperimental": false,
-                "typeParameterNames": [
-                    "T"
-                ],
-                "superTypeNames": [
-                    "SuperType"
-                ],
-                "executableDeclarations": [
-                    {
-                        "returnTypeName": "String",
-                        "name": "getString",
-                        "isDeprecated": false,
-                        "isExperimental": false,
-                        "isStatic": false,
-                        "parameters": [
-                            {
-                                "isRequired": true,
-                                "isNamed": true,
-                                "name": "input",
-                                "isDeprecated": false,
-                                "isExperimental": false,
-                                "typeName": "T"
-                            },
-                            {
-                                "isRequired": true,
-                                "isNamed": true,
-                                "name": "mode",
-                                "isDeprecated": false,
-                                "isExperimental": false,
-                                "typeName": "GetStringMode"
-                            }
-                        ],
-                        "typeParameterNames": [
-                            "T"
-                        ],
-                        "type": "method"
-                    }
-                ],
-                "fieldDeclarations": [
-                    {
-                        "typeName": "bool",
-                        "name": "printDebug",
-                        "isDeprecated": false,
-                        "isExperimental": false,
-                        "isStatic": false
-                    }
-                ]
-            }
-        ],
-        "executableDeclarations": [],
-        "fieldDeclarations": []
-    }
-}
-''';
-
-final testPackage2Api = PackageApi(
-=======
 final testPackageApi = PackageApi(
->>>>>>> 3859545c
   packageName: 'storage_test_package',
   packageVersion: '1.0.0',
   packagePath: '.',
