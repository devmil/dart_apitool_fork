--- conflicted
+++ resolved
@@ -11,44 +11,8 @@
 
     setUp(() {
       final diffCommand = DiffCommand();
-<<<<<<< HEAD
-      final packagePath = path.join(
-        'test',
-        'test_packages',
-        'path_references',
-        'cluster_a',
-        'package_a',
-      );
-      final runner =
-          CommandRunner<int>('dart_apitool_tests', 'Test for dart_apitool')
-            ..addCommand(diffCommand);
-      final exitCode = await runner.run([
-        'diff',
-        '--old',
-        packagePath,
-        '--new',
-        packagePath,
-      ]);
-      expect(exitCode, 0);
-    });
-    test('diffing cloud_firestore 4.3.1 to 4.3.2 works', () async {
-      // just some random package for testing the diff command for pub refs
-      final diffCommand = DiffCommand();
-      final runner =
-          CommandRunner<int>('dart_apitool_tests', 'Test for dart_apitool')
-            ..addCommand(diffCommand);
-      final exitCode = await runner.run([
-        'diff',
-        '--old',
-        'pub://cloud_firestore/4.3.1',
-        '--new',
-        'pub://cloud_firestore/4.3.2',
-      ]);
-      expect(exitCode, 0);
-=======
       runner = CommandRunner<int>('dart_apitool_tests', 'Test for dart_apitool')
         ..addCommand(diffCommand);
->>>>>>> 48f71a9e
     });
 
     test(
@@ -67,7 +31,6 @@
           packagePath,
           '--new',
           packagePath,
-          '--include-path-dependencies',
         ]);
         expect(exitCode, 0);
       },
@@ -87,5 +50,24 @@
       },
       timeout: integrationTestTimeout,
     );
+    test(
+      'diffing cloud_firestore 4.3.1 to 4.3.2 works',
+      () async {
+        // just some random package for testing the diff command for pub refs
+        final diffCommand = DiffCommand();
+        final runner =
+            CommandRunner<int>('dart_apitool_tests', 'Test for dart_apitool')
+              ..addCommand(diffCommand);
+        final exitCode = await runner.run([
+          'diff',
+          '--old',
+          'pub://cloud_firestore/4.3.1',
+          '--new',
+          'pub://cloud_firestore/4.3.2',
+        ]);
+        expect(exitCode, 0);
+      },
+      timeout: integrationTestTimeout,
+    );
   });
 }