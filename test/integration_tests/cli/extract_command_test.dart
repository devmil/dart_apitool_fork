import 'package:args/command_runner.dart';
import 'package:dart_apitool/api_tool_cli.dart';
import 'package:test/test.dart';
import 'package:path/path.dart' as path;

import '../helper/integration_test_helper.dart';

void main() {
  group('Extract command', () {
    late CommandRunner<int> runner;

    setUp(() {
      final extractCommand = ExtractCommand();
<<<<<<< HEAD
      final runner =
          CommandRunner<int>('dart_apitool_tests', 'Test for dart_apitool')
            ..addCommand(extractCommand);
      // executes "extract" command for a set of packages that is linked via path dependencies
      // using "expect()" here results in an early return due to FakeAsync not being able to handle this
      final exitCode = await runner.run([
        'extract',
        '--input',
        path.join(
          'test',
          'test_packages',
          'path_references',
          'cluster_a',
          'package_a',
        ),
      ]);
      expect(exitCode, 0);
    });
=======
      runner = CommandRunner<int>('dart_apitool_tests', 'Test for dart_apitool')
        ..addCommand(extractCommand);
    });

    test(
      'Can handle complex path dependencies',
      () async {
        final exitCode = await runner.run([
          'extract',
          '--input',
          path.join(
            'test',
            'test_packages',
            'path_references',
            'cluster_a',
            'package_a',
          ),
          '--include-path-dependencies',
        ]);
        expect(exitCode, 0);
      },
      timeout: integrationTestTimeout,
    );
    test(
      'Fails with path dependencies pointing outside without include-path-dependencies argument',
      () async {
        Object? catchedException;
        try {
          await runner.run([
            'extract',
            '--input',
            path.join(
              'test',
              'test_packages',
              'path_references',
              'cluster_a',
              'package_a',
            ),
            // ommitting --include-path-dependencies
          ]);
        } catch (e) {
          catchedException = e;
        }
        expect(catchedException, isA<RunDartError>());
      },
      timeout: integrationTestTimeout,
    );

    test(
      'Can handle pub ref with --include-path-dependencies',
      () async {
        final exitCode = await runner.run([
          'extract',
          '--input',
          'pub://dart_apitool/0.5.0',
          '--include-path-dependencies',
        ]);
        expect(exitCode, 0);
      },
      timeout: integrationTestTimeout,
    );
>>>>>>> 48f71a9e

    test(
      'Can handle pub ref',
      () async {
        final exitCode = await runner.run([
          'extract',
          '--input',
          'pub://dart_apitool/0.4.0',
        ]);
        expect(exitCode, 0);
      },
      timeout: integrationTestTimeout,
    );

<<<<<<< HEAD
    test('Can handle nested path dependencies', () async {
      final extractCommand = ExtractCommand();
      final runner =
          CommandRunner<int>('dart_apitool_tests', 'Test for dart_apitool')
            ..addCommand(extractCommand);
      // executes "extract" command for a set of packages that is linked via path dependencies
      // using "expect()" here results in an early return due to FakeAsync not being able to handle this
      final exitCode = await runner.run([
        'extract',
        '--input',
        path.join(
          'test',
          'test_packages',
          'nested_path_references',
          'package_a',
        ),
      ]);
      expect(exitCode, 0);
    });

    test('Handles `set-exit-on-missing-export` well if nothing is missing',
        () async {
      final extractCommand = ExtractCommand();
      final runner =
          CommandRunner<int>('dart_apitool_tests', 'Test for dart_apitool')
            ..addCommand(extractCommand);
      // executes "extract" command for a package that doesn't misses an export
      // `--set-exit-on-missing-export` is set` and the exit code should be 0 (no missing export found)
      final exitCode = await runner.run([
        'extract',
        '--input',
        path.join(
          'test',
          'test_packages',
          'nested_path_references',
          'package_a',
        ),
        '--set-exit-on-missing-export',
      ]);
      expect(exitCode, 0);
    });
=======
    test(
      'Can handle nested path dependencies',
      () async {
        final exitCode = await runner.run([
          'extract',
          '--input',
          path.join(
            'test',
            'test_packages',
            'nested_path_references',
            'package_a',
          ),
          '--include-path-dependencies',
        ]);
        expect(exitCode, 0);
      },
      timeout: integrationTestTimeout,
    );

    test(
      'Handles `set-exit-on-missing-export` well if nothing is missing',
      () async {
        final exitCode = await runner.run([
          'extract',
          '--input',
          path.join(
            'test',
            'test_packages',
            'nested_path_references',
            'package_a',
          ),
          '--include-path-dependencies',
          '--set-exit-on-missing-export',
        ]);
        expect(exitCode, 0);
      },
      timeout: integrationTestTimeout,
    );
>>>>>>> 48f71a9e

    test(
      'Handles `set-exit-on-missing-export` well if an export is missing',
      () async {
        final exitCode = await runner.run([
          'extract',
          '--input',
          path.join(
            'test',
            'test_packages',
            'missing_export',
            'package_a',
          ),
          '--set-exit-on-missing-export',
        ]);
        expect(exitCode, -1);
      },
      timeout: integrationTestTimeout,
    );
  });
}<|MERGE_RESOLUTION|>--- conflicted
+++ resolved
@@ -11,26 +11,6 @@
 
     setUp(() {
       final extractCommand = ExtractCommand();
-<<<<<<< HEAD
-      final runner =
-          CommandRunner<int>('dart_apitool_tests', 'Test for dart_apitool')
-            ..addCommand(extractCommand);
-      // executes "extract" command for a set of packages that is linked via path dependencies
-      // using "expect()" here results in an early return due to FakeAsync not being able to handle this
-      final exitCode = await runner.run([
-        'extract',
-        '--input',
-        path.join(
-          'test',
-          'test_packages',
-          'path_references',
-          'cluster_a',
-          'package_a',
-        ),
-      ]);
-      expect(exitCode, 0);
-    });
-=======
       runner = CommandRunner<int>('dart_apitool_tests', 'Test for dart_apitool')
         ..addCommand(extractCommand);
     });
@@ -48,51 +28,11 @@
             'cluster_a',
             'package_a',
           ),
-          '--include-path-dependencies',
         ]);
         expect(exitCode, 0);
       },
       timeout: integrationTestTimeout,
     );
-    test(
-      'Fails with path dependencies pointing outside without include-path-dependencies argument',
-      () async {
-        Object? catchedException;
-        try {
-          await runner.run([
-            'extract',
-            '--input',
-            path.join(
-              'test',
-              'test_packages',
-              'path_references',
-              'cluster_a',
-              'package_a',
-            ),
-            // ommitting --include-path-dependencies
-          ]);
-        } catch (e) {
-          catchedException = e;
-        }
-        expect(catchedException, isA<RunDartError>());
-      },
-      timeout: integrationTestTimeout,
-    );
-
-    test(
-      'Can handle pub ref with --include-path-dependencies',
-      () async {
-        final exitCode = await runner.run([
-          'extract',
-          '--input',
-          'pub://dart_apitool/0.5.0',
-          '--include-path-dependencies',
-        ]);
-        expect(exitCode, 0);
-      },
-      timeout: integrationTestTimeout,
-    );
->>>>>>> 48f71a9e
 
     test(
       'Can handle pub ref',
@@ -107,49 +47,6 @@
       timeout: integrationTestTimeout,
     );
 
-<<<<<<< HEAD
-    test('Can handle nested path dependencies', () async {
-      final extractCommand = ExtractCommand();
-      final runner =
-          CommandRunner<int>('dart_apitool_tests', 'Test for dart_apitool')
-            ..addCommand(extractCommand);
-      // executes "extract" command for a set of packages that is linked via path dependencies
-      // using "expect()" here results in an early return due to FakeAsync not being able to handle this
-      final exitCode = await runner.run([
-        'extract',
-        '--input',
-        path.join(
-          'test',
-          'test_packages',
-          'nested_path_references',
-          'package_a',
-        ),
-      ]);
-      expect(exitCode, 0);
-    });
-
-    test('Handles `set-exit-on-missing-export` well if nothing is missing',
-        () async {
-      final extractCommand = ExtractCommand();
-      final runner =
-          CommandRunner<int>('dart_apitool_tests', 'Test for dart_apitool')
-            ..addCommand(extractCommand);
-      // executes "extract" command for a package that doesn't misses an export
-      // `--set-exit-on-missing-export` is set` and the exit code should be 0 (no missing export found)
-      final exitCode = await runner.run([
-        'extract',
-        '--input',
-        path.join(
-          'test',
-          'test_packages',
-          'nested_path_references',
-          'package_a',
-        ),
-        '--set-exit-on-missing-export',
-      ]);
-      expect(exitCode, 0);
-    });
-=======
     test(
       'Can handle nested path dependencies',
       () async {
@@ -162,9 +59,27 @@
             'nested_path_references',
             'package_a',
           ),
-          '--include-path-dependencies',
         ]);
         expect(exitCode, 0);
+      },
+      timeout: integrationTestTimeout,
+    );
+
+    test(
+      'Handles `set-exit-on-missing-export` well if an export is missing',
+      () async {
+        final exitCode = await runner.run([
+          'extract',
+          '--input',
+          path.join(
+            'test',
+            'test_packages',
+            'missing_export',
+            'package_a',
+          ),
+          '--set-exit-on-missing-export',
+        ]);
+        expect(exitCode, -1);
       },
       timeout: integrationTestTimeout,
     );
@@ -181,14 +96,12 @@
             'nested_path_references',
             'package_a',
           ),
-          '--include-path-dependencies',
           '--set-exit-on-missing-export',
         ]);
         expect(exitCode, 0);
       },
       timeout: integrationTestTimeout,
     );
->>>>>>> 48f71a9e
 
     test(
       'Handles `set-exit-on-missing-export` well if an export is missing',
