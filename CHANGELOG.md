# Changelog

<<<<<<< HEAD
## Version 0.17.1
- fixes interface equality logic in the differ functionality to be less strict on library renaming (if the entry points are still the same)
=======
## Version 0.18.0
- add missing export to json output for `extract` command
>>>>>>> 3859545c

## Version 0.17.0
- bump dart SDK requirements to >=3.0.0
- Search downloaded packages in entire .pub-cache hosted directory in case path namining changes
- adds information about the package versions and the version check result to the reports (console, json, markdown)

## Version 0.16.3
- adds more diff result reporting options (cli, json, markdown)
- fixes broken local packages refs

## Version 0.16.2
- fixes relative path handling in package config (leading to unresolvable types)

## Version 0.16.1
- fixes issues with pubspec_overrides.yaml that got published with a pub package

## Version 0.16.0
- simplify preparation of packages by replacing the directory structure copy operation with carrying over the package config (that contains the absolute paths to the original path references). Thanks to @mosuem and @jonasfj for this idea! This makes the `--include-path-dependencies` option obsolete. This option has no effect anymore and will be removed in a future version.

## Version 0.15.0
- Remove effect of `--dependency-check-mode` and add a deprecation warning (for why refer to https://github.com/bmw-tech/dart_apitool/issues/144)

## Version 0.14.1
- Fixes an issue with path dev-dependencies
- Fixes issues with isSealed handling (extracted JSON was wrong) thanks @hamsbrar

## Version 0.14.0
- improves change type detection for parameter type changes (widening types is now considered non-breaking)
- ignores enum constructors and elements marked with @override
- detects @sealed classes and doesn't consider them as required interfaces
- removes '[no]-merge-base-classes' option as this functionality is crucial now
- improved entry point tracking
- warning if a root level type is part of the public API but not exported
  - can be turned into an error with `--[no-]set-exit-on-missing-export`
- new option `--ignore-requiredness` to be less strict about interface changes (only advised for packages with controlled usage)

## Version 0.13.0
- fixes an issue with required interface detection on property and field usage
- default behavior of `--ignore-prerelease` is now `on`
- improved pre-release handling. Now dart_apitool plays well in scenarios where released pre-release versions are compared to the new stable release
- fall back to system Flutter executable if no matching Flutter executable can be found

## Version 0.12.1
- move package from devmil to bmw-tech 🚀

## Version 0.12.0
- extend handling of change types to include "breaking", "non-breaking-minor" and "non-breaking-patch" changes
- only output sub process output in a "window" if stdout is a terminal

## Version 0.11.1
- fixes parsing of local package references

## Version 0.11.0
- replaces `--check-versions` with `--version-check-mode`
- reduces the amount of directories to copy in a path-dependency-context
- prints sub process output
- `--remove-example` option (defaults to true) that deletes the "example" directory of the package to analyze (in the temporary directory) to avoid issues with the example project

## Version 0.10.2
- fixes an issue with cache location and Flutter 3.7.0

## Version 0.10.1 
- fixes an issue with projects having path dependencies to projects inside their folder structure

## Version 0.10.0
- adds include-path-dependencies parameters
- dependencies are ignored if one side of the diff is a path dependency

## Version 0.9.1
- use the relative path only for top level entities
- use a more stable way of getting the relative path

## Version 0.9.0
- Adds detection and consideration of @experimental flag
- Increases robustness regarding
  -  analysis_options: Those get now removed (in a temporary copy) to not limit the scope of dart_apitool
  -  Duplicate names: Detection of interfaces now considers the relative path of the library file to avoid crashes on duplicate names

## Version 0.8.0
- Improves handling of elements without root
- Changing required interfaces (even adding things) is now considered a breaking change
  interfaces are considered 'required' if they are abstract and used in a public method or field.
  This indicates that this interfaces is intended to be implemented by the user and therefore adding things also is breaking the API.
- Detect changes in package dependencies
- Adds codes for API diff reasons that point to an explanation [here](https://github.com/bmw-tech/dart_apitool/blob/main/readme/change_codes.md)

## Version 0.7.0
- *BREAKING*: renamed "Class" model elements to "Interface" to reflect the abstraction it represents
- Fixes Extension handling (are now treated as interfaces)
  
## Version 0.6.0
- *BREAKING*: removes capability to use stored models in diffs
- *BREAKING*: CommandMixin's "analyze" no longer does clean up preparation results. For this the newly introduced "cleanUp" method has to be called
- Fixes major issue with equal class names (or top-level variables, functions or type aliases) imported in different namespaces
- Improve diff tree output
- Analyzes and diffs platform constraints
- Analyzes and diffs SDK versions

## Version 0.5.1
- Fixes Analyzer problem when visiting elements multiple times

## Version 0.5.0
- PackageAPI semantics are now an enum
- Fixes issues with entry points for fields and executables (differ ignored them)
- API changes for the diff command are now printed as a proper tree

## Version 0.4.0
- adds type aliases to Package API model
- fixes missing entry points for root level fields and functions
- fixed typo in `PackageApiDiffResult`

## Version 0.3.2
- fixes base class merge (root level elements)

## Version 0.3.1
- fixes base class merge (override duplicates)

## Version 0.3.0
- *BREAKING*: by default base class elements get now merged with the derived class. This makes previously saved models incompatible.  
"dart_apitool" will detect that, but it is not possible to diff an old model with a new one. (can only happen if you saved the model, doesn't affect live analysis of pub or directory references).  
To deactivate that behavior you can use the `--no-merge-base-classes` option.
- fixes entry point handling
- fixes minimum version handling for versions with major == 0

## Version 0.2.1
- fixes getting own version in `pub global` context

## Version 0.2.0
- Command cleanup
- Calls `dart pub` or `flutter pub` depending on the package dependencies
- Refactor Dart and Pub Interaction helpers
- Entry points are now analyzed and diffed as well (List of publicly available import destinations that this element can be reached with)

## Version 0.1.2
- Adds `--ignore-prerelease` to diff command

## Version 0.1.1
- Fixes pre-release handling (old version was checked)

## Version 0.1.0
- Fixes pre-release handling: in case of a pre-release version there is no differentiation between breaking and non-breaking changes
- Fixes some issues with the analyzer and pub package references
- loosened strictness on pre-release versions

## Version 0.0.1-dev.1
- Initial version<|MERGE_RESOLUTION|>--- conflicted
+++ resolved
@@ -1,12 +1,8 @@
 # Changelog
 
-<<<<<<< HEAD
-## Version 0.17.1
-- fixes interface equality logic in the differ functionality to be less strict on library renaming (if the entry points are still the same)
-=======
 ## Version 0.18.0
 - add missing export to json output for `extract` command
->>>>>>> 3859545c
+- fixes interface equality logic in the differ functionality to be less strict on library renaming (if the entry points are still the same)
 
 ## Version 0.17.0
 - bump dart SDK requirements to >=3.0.0
