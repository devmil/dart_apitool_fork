# Changelog

## Version 0.18.0
- add missing export to json output for `extract` command
<<<<<<< HEAD
- adds analysis of readability and writability of fields.
=======
- fix change compatibility check for `dynamic` and `Object?` parameters
>>>>>>> 223cfc3b

## Version 0.17.0
- bump dart SDK requirements to >=3.0.0
- Search downloaded packages in entire .pub-cache hosted directory in case path namining changes
- adds information about the package versions and the version check result to the reports (console, json, markdown)

## Version 0.16.3
- adds more diff result reporting options (cli, json, markdown)
- fixes broken local packages refs

## Version 0.16.2
- fixes relative path handling in package config (leading to unresolvable types)

## Version 0.16.1
- fixes issues with pubspec_overrides.yaml that got published with a pub package

## Version 0.16.0
- simplify preparation of packages by replacing the directory structure copy operation with carrying over the package config (that contains the absolute paths to the original path references). Thanks to @mosuem and @jonasfj for this idea! This makes the `--include-path-dependencies` option obsolete. This option has no effect anymore and will be removed in a future version.

## Version 0.15.0
- Remove effect of `--dependency-check-mode` and add a deprecation warning (for why refer to https://github.com/bmw-tech/dart_apitool/issues/144)

## Version 0.14.1
- Fixes an issue with path dev-dependencies
- Fixes issues with isSealed handling (extracted JSON was wrong) thanks @hamsbrar

## Version 0.14.0
- improves change type detection for parameter type changes (widening types is now considered non-breaking)
- ignores enum constructors and elements marked with @override
- detects @sealed classes and doesn't consider them as required interfaces
- removes '[no]-merge-base-classes' option as this functionality is crucial now
- improved entry point tracking
- warning if a root level type is part of the public API but not exported
  - can be turned into an error with `--[no-]set-exit-on-missing-export`
- new option `--ignore-requiredness` to be less strict about interface changes (only advised for packages with controlled usage)

## Version 0.13.0
- fixes an issue with required interface detection on property and field usage
- default behavior of `--ignore-prerelease` is now `on`
- improved pre-release handling. Now dart_apitool plays well in scenarios where released pre-release versions are compared to the new stable release
- fall back to system Flutter executable if no matching Flutter executable can be found

## Version 0.12.1
- move package from devmil to bmw-tech 🚀

## Version 0.12.0
- extend handling of change types to include "breaking", "non-breaking-minor" and "non-breaking-patch" changes
- only output sub process output in a "window" if stdout is a terminal

## Version 0.11.1
- fixes parsing of local package references

## Version 0.11.0
- replaces `--check-versions` with `--version-check-mode`
- reduces the amount of directories to copy in a path-dependency-context
- prints sub process output
- `--remove-example` option (defaults to true) that deletes the "example" directory of the package to analyze (in the temporary directory) to avoid issues with the example project

## Version 0.10.2
- fixes an issue with cache location and Flutter 3.7.0

## Version 0.10.1 
- fixes an issue with projects having path dependencies to projects inside their folder structure

## Version 0.10.0
- adds include-path-dependencies parameters
- dependencies are ignored if one side of the diff is a path dependency

## Version 0.9.1
- use the relative path only for top level entities
- use a more stable way of getting the relative path

## Version 0.9.0
- Adds detection and consideration of @experimental flag
- Increases robustness regarding
  -  analysis_options: Those get now removed (in a temporary copy) to not limit the scope of dart_apitool
  -  Duplicate names: Detection of interfaces now considers the relative path of the library file to avoid crashes on duplicate names

## Version 0.8.0
- Improves handling of elements without root
- Changing required interfaces (even adding things) is now considered a breaking change
  interfaces are considered 'required' if they are abstract and used in a public method or field.
  This indicates that this interfaces is intended to be implemented by the user and therefore adding things also is breaking the API.
- Detect changes in package dependencies
- Adds codes for API diff reasons that point to an explanation [here](https://github.com/bmw-tech/dart_apitool/blob/main/readme/change_codes.md)

## Version 0.7.0
- *BREAKING*: renamed "Class" model elements to "Interface" to reflect the abstraction it represents
- Fixes Extension handling (are now treated as interfaces)
  
## Version 0.6.0
- *BREAKING*: removes capability to use stored models in diffs
- *BREAKING*: CommandMixin's "analyze" no longer does clean up preparation results. For this the newly introduced "cleanUp" method has to be called
- Fixes major issue with equal class names (or top-level variables, functions or type aliases) imported in different namespaces
- Improve diff tree output
- Analyzes and diffs platform constraints
- Analyzes and diffs SDK versions

## Version 0.5.1
- Fixes Analyzer problem when visiting elements multiple times

## Version 0.5.0
- PackageAPI semantics are now an enum
- Fixes issues with entry points for fields and executables (differ ignored them)
- API changes for the diff command are now printed as a proper tree

## Version 0.4.0
- adds type aliases to Package API model
- fixes missing entry points for root level fields and functions
- fixed typo in `PackageApiDiffResult`

## Version 0.3.2
- fixes base class merge (root level elements)

## Version 0.3.1
- fixes base class merge (override duplicates)

## Version 0.3.0
- *BREAKING*: by default base class elements get now merged with the derived class. This makes previously saved models incompatible.  
"dart_apitool" will detect that, but it is not possible to diff an old model with a new one. (can only happen if you saved the model, doesn't affect live analysis of pub or directory references).  
To deactivate that behavior you can use the `--no-merge-base-classes` option.
- fixes entry point handling
- fixes minimum version handling for versions with major == 0

## Version 0.2.1
- fixes getting own version in `pub global` context

## Version 0.2.0
- Command cleanup
- Calls `dart pub` or `flutter pub` depending on the package dependencies
- Refactor Dart and Pub Interaction helpers
- Entry points are now analyzed and diffed as well (List of publicly available import destinations that this element can be reached with)

## Version 0.1.2
- Adds `--ignore-prerelease` to diff command

## Version 0.1.1
- Fixes pre-release handling (old version was checked)

## Version 0.1.0
- Fixes pre-release handling: in case of a pre-release version there is no differentiation between breaking and non-breaking changes
- Fixes some issues with the analyzer and pub package references
- loosened strictness on pre-release versions

## Version 0.0.1-dev.1
- Initial version<|MERGE_RESOLUTION|>--- conflicted
+++ resolved
@@ -2,11 +2,8 @@
 
 ## Version 0.18.0
 - add missing export to json output for `extract` command
-<<<<<<< HEAD
 - adds analysis of readability and writability of fields.
-=======
 - fix change compatibility check for `dynamic` and `Object?` parameters
->>>>>>> 223cfc3b
 
 ## Version 0.17.0
 - bump dart SDK requirements to >=3.0.0
