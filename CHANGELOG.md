# Changelog

## Version 0.16.2
<<<<<<< HEAD
- adds more diff result reporting options (cli, json, markdown)
=======
- fixes relative path handling in package config (leading to unresolvable types)
>>>>>>> 7b8dc028

## Version 0.16.1
- fixes issues with pubspec_overrides.yaml that got published with a pub package

## Version 0.16.0
- simplify preparation of packages by replacing the directory structure copy operation with carrying over the package config (that contains the absolute paths to the original path references). Thanks to @mosuem and @jonasfj for this idea! This makes the `--include-path-dependencies` option obsolete. This option has no effect anymore and will be removed in a future version.

## Version 0.15.0
- Remove effect of `--dependency-check-mode` and add a deprecation warning (for why refer to https://github.com/bmw-tech/dart_apitool/issues/144)

## Version 0.14.1
- Fixes an issue with path dev-dependencies
- Fixes issues with isSealed handling (extracted JSON was wrong) thanks @hamsbrar

## Version 0.14.0
- improves change type detection for parameter type changes (widening types is now considered non-breaking)
- ignores enum constructors and elements marked with @override
- detects @sealed classes and doesn't consider them as required interfaces
- removes '[no]-merge-base-classes' option as this functionality is crucial now
- improved entry point tracking
- warning if a root level type is part of the public API but not exported
  - can be turned into an error with `--[no-]set-exit-on-missing-export`
- new option `--ignore-requiredness` to be less strict about interface changes (only advised for packages with controlled usage)

## Version 0.13.0
- fixes an issue with required interface detection on property and field usage
- default behavior of `--ignore-prerelease` is now `on`
- improved pre-release handling. Now dart_apitool plays well in scenarios where released pre-release versions are compared to the new stable release
- fall back to system Flutter executable if no matching Flutter executable can be found

## Version 0.12.1
- move package from devmil to bmw-tech 🚀

## Version 0.12.0
- extend handling of change types to include "breaking", "non-breaking-minor" and "non-breaking-patch" changes
- only output sub process output in a "window" if stdout is a terminal

## Version 0.11.1
- fixes parsing of local package references

## Version 0.11.0
- replaces `--check-versions` with `--version-check-mode`
- reduces the amount of directories to copy in a path-dependency-context
- prints sub process output
- `--remove-example` option (defaults to true) that deletes the "example" directory of the package to analyze (in the temporary directory) to avoid issues with the example project

## Version 0.10.2
- fixes an issue with cache location and Flutter 3.7.0

## Version 0.10.1 
- fixes an issue with projects having path dependencies to projects inside their folder structure

## Version 0.10.0
- adds include-path-dependencies parameters
- dependencies are ignored if one side of the diff is a path dependency

## Version 0.9.1
- use the relative path only for top level entities
- use a more stable way of getting the relative path

## Version 0.9.0
- Adds detection and consideration of @experimental flag
- Increases robustness regarding
  -  analysis_options: Those get now removed (in a temporary copy) to not limit the scope of dart_apitool
  -  Duplicate names: Detection of interfaces now considers the relative path of the library file to avoid crashes on duplicate names

## Version 0.8.0
- Improves handling of elements without root
- Changing required interfaces (even adding things) is now considered a breaking change
  interfaces are considered 'required' if they are abstract and used in a public method or field.
  This indicates that this interfaces is intended to be implemented by the user and therefore adding things also is breaking the API.
- Detect changes in package dependencies
- Adds codes for API diff reasons that point to an explanation [here](https://github.com/bmw-tech/dart_apitool/blob/main/readme/change_codes.md)

## Version 0.7.0
- *BREAKING*: renamed "Class" model elements to "Interface" to reflect the abstraction it represents
- Fixes Extension handling (are now treated as interfaces)
  
## Version 0.6.0
- *BREAKING*: removes capability to use stored models in diffs
- *BREAKING*: CommandMixin's "analyze" no longer does clean up preparation results. For this the newly introduced "cleanUp" method has to be called
- Fixes major issue with equal class names (or top-level variables, functions or type aliases) imported in different namespaces
- Improve diff tree output
- Analyzes and diffs platform constraints
- Analyzes and diffs SDK versions

## Version 0.5.1
- Fixes Analyzer problem when visiting elements multiple times

## Version 0.5.0
- PackageAPI semantics are now an enum
- Fixes issues with entry points for fields and executables (differ ignored them)
- API changes for the diff command are now printed as a proper tree

## Version 0.4.0
- adds type aliases to Package API model
- fixes missing entry points for root level fields and functions
- fixed typo in `PackageApiDiffResult`

## Version 0.3.2
- fixes base class merge (root level elements)

## Version 0.3.1
- fixes base class merge (override duplicates)

## Version 0.3.0
- *BREAKING*: by default base class elements get now merged with the derived class. This makes previously saved models incompatible.  
"dart_apitool" will detect that, but it is not possible to diff an old model with a new one. (can only happen if you saved the model, doesn't affect live analysis of pub or directory references).  
To deactivate that behavior you can use the `--no-merge-base-classes` option.
- fixes entry point handling
- fixes minimum version handling for versions with major == 0

## Version 0.2.1
- fixes getting own version in `pub global` context

## Version 0.2.0
- Command cleanup
- Calls `dart pub` or `flutter pub` depending on the package dependencies
- Refactor Dart and Pub Interaction helpers
- Entry points are now analyzed and diffed as well (List of publicly available import destinations that this element can be reached with)

## Version 0.1.2
- Adds `--ignore-prerelease` to diff command

## Version 0.1.1
- Fixes pre-release handling (old version was checked)

## Version 0.1.0
- Fixes pre-release handling: in case of a pre-release version there is no differentiation between breaking and non-breaking changes
- Fixes some issues with the analyzer and pub package references
- loosened strictness on pre-release versions

## Version 0.0.1-dev.1
- Initial version<|MERGE_RESOLUTION|>--- conflicted
+++ resolved
@@ -1,11 +1,10 @@
 # Changelog
 
+## Version 0.16.3
+- adds more diff result reporting options (cli, json, markdown)
+
 ## Version 0.16.2
-<<<<<<< HEAD
-- adds more diff result reporting options (cli, json, markdown)
-=======
 - fixes relative path handling in package config (leading to unresolvable types)
->>>>>>> 7b8dc028
 
 ## Version 0.16.1
 - fixes issues with pubspec_overrides.yaml that got published with a pub package
