--- conflicted
+++ resolved
@@ -2,11 +2,8 @@
 
 ## Version 0.18.0
 - add missing export to json output for `extract` command
-<<<<<<< HEAD
 - adds analysis of readability and writability of fields.
-=======
 - fixes interface equality logic in the differ functionality to be less strict on library renaming (if the entry points are still the same)
->>>>>>> 324e4e9d
 - fix change compatibility check for `dynamic` and `Object?` parameters
 - fix compatibility checks for return types of executables
 
