# Changelog

## Version 0.18.0
- add missing export to json output for `extract` command
<<<<<<< HEAD
- fixes interface equality logic in the differ functionality to be less strict on library renaming (if the entry points are still the same)
=======
- fix change compatibility check for `dynamic` and `Object?` parameters
>>>>>>> 223cfc3b

## Version 0.17.0
- bump dart SDK requirements to >=3.0.0
- Search downloaded packages in entire .pub-cache hosted directory in case path namining changes
- adds information about the package versions and the version check result to the reports (console, json, markdown)

## Version 0.16.3
- adds more diff result reporting options (cli, json, markdown)
- fixes broken local packages refs

## Version 0.16.2
- fixes relative path handling in package config (leading to unresolvable types)

## Version 0.16.1
- fixes issues with pubspec_overrides.yaml that got published with a pub package

## Version 0.16.0
- simplify preparation of packages by replacing the directory structure copy operation with carrying over the package config (that contains the absolute paths to the original path references). Thanks to @mosuem and @jonasfj for this idea! This makes the `--include-path-dependencies` option obsolete. This option has no effect anymore and will be removed in a future version.

## Version 0.15.0
- Remove effect of `--dependency-check-mode` and add a deprecation warning (for why refer to https://github.com/bmw-tech/dart_apitool/issues/144)

## Version 0.14.1
- Fixes an issue with path dev-dependencies
- Fixes issues with isSealed handling (extracted JSON was wrong) thanks @hamsbrar

## Version 0.14.0
- improves change type detection for parameter type changes (widening types is now considered non-breaking)
- ignores enum constructors and elements marked with @override
- detects @sealed classes and doesn't consider them as required interfaces
- removes '[no]-merge-base-classes' option as this functionality is crucial now
- improved entry point tracking
- warning if a root level type is part of the public API but not exported
  - can be turned into an error with `--[no-]set-exit-on-missing-export`
- new option `--ignore-requiredness` to be less strict about interface changes (only advised for packages with controlled usage)

## Version 0.13.0
- fixes an issue with required interface detection on property and field usage
- default behavior of `--ignore-prerelease` is now `on`
- improved pre-release handling. Now dart_apitool plays well in scenarios where released pre-release versions are compared to the new stable release
- fall back to system Flutter executable if no matching Flutter executable can be found

## Version 0.12.1
- move package from devmil to bmw-tech 🚀

## Version 0.12.0
- extend handling of change types to include "breaking", "non-breaking-minor" and "non-breaking-patch" changes
- only output sub process output in a "window" if stdout is a terminal

## Version 0.11.1
- fixes parsing of local package references

## Version 0.11.0
- replaces `--check-versions` with `--version-check-mode`
- reduces the amount of directories to copy in a path-dependency-context
- prints sub process output
- `--remove-example` option (defaults to true) that deletes the "example" directory of the package to analyze (in the temporary directory) to avoid issues with the example project

## Version 0.10.2
- fixes an issue with cache location and Flutter 3.7.0

## Version 0.10.1 
- fixes an issue with projects having path dependencies to projects inside their folder structure

## Version 0.10.0
- adds include-path-dependencies parameters
- dependencies are ignored if one side of the diff is a path dependency

## Version 0.9.1
- use the relative path only for top level entities
- use a more stable way of getting the relative path

## Version 0.9.0
- Adds detection and consideration of @experimental flag
- Increases robustness regarding
  -  analysis_options: Those get now removed (in a temporary copy) to not limit the scope of dart_apitool
  -  Duplicate names: Detection of interfaces now considers the relative path of the library file to avoid crashes on duplicate names

## Version 0.8.0
- Improves handling of elements without root
- Changing required interfaces (even adding things) is now considered a breaking change
  interfaces are considered 'required' if they are abstract and used in a public method or field.
  This indicates that this interfaces is intended to be implemented by the user and therefore adding things also is breaking the API.
- Detect changes in package dependencies
- Adds codes for API diff reasons that point to an explanation [here](https://github.com/bmw-tech/dart_apitool/blob/main/readme/change_codes.md)

## Version 0.7.0
- *BREAKING*: renamed "Class" model elements to "Interface" to reflect the abstraction it represents
- Fixes Extension handling (are now treated as interfaces)
  
## Version 0.6.0
- *BREAKING*: removes capability to use stored models in diffs
- *BREAKING*: CommandMixin's "analyze" no longer does clean up preparation results. For this the newly introduced "cleanUp" method has to be called
- Fixes major issue with equal class names (or top-level variables, functions or type aliases) imported in different namespaces
- Improve diff tree output
- Analyzes and diffs platform constraints
- Analyzes and diffs SDK versions

## Version 0.5.1
- Fixes Analyzer problem when visiting elements multiple times

## Version 0.5.0
- PackageAPI semantics are now an enum
- Fixes issues with entry points for fields and executables (differ ignored them)
- API changes for the diff command are now printed as a proper tree

## Version 0.4.0
- adds type aliases to Package API model
- fixes missing entry points for root level fields and functions
- fixed typo in `PackageApiDiffResult`

## Version 0.3.2
- fixes base class merge (root level elements)

## Version 0.3.1
- fixes base class merge (override duplicates)

## Version 0.3.0
- *BREAKING*: by default base class elements get now merged with the derived class. This makes previously saved models incompatible.  
"dart_apitool" will detect that, but it is not possible to diff an old model with a new one. (can only happen if you saved the model, doesn't affect live analysis of pub or directory references).  
To deactivate that behavior you can use the `--no-merge-base-classes` option.
- fixes entry point handling
- fixes minimum version handling for versions with major == 0

## Version 0.2.1
- fixes getting own version in `pub global` context

## Version 0.2.0
- Command cleanup
- Calls `dart pub` or `flutter pub` depending on the package dependencies
- Refactor Dart and Pub Interaction helpers
- Entry points are now analyzed and diffed as well (List of publicly available import destinations that this element can be reached with)

## Version 0.1.2
- Adds `--ignore-prerelease` to diff command

## Version 0.1.1
- Fixes pre-release handling (old version was checked)

## Version 0.1.0
- Fixes pre-release handling: in case of a pre-release version there is no differentiation between breaking and non-breaking changes
- Fixes some issues with the analyzer and pub package references
- loosened strictness on pre-release versions

## Version 0.0.1-dev.1
- Initial version<|MERGE_RESOLUTION|>--- conflicted
+++ resolved
@@ -2,11 +2,8 @@
 
 ## Version 0.18.0
 - add missing export to json output for `extract` command
-<<<<<<< HEAD
 - fixes interface equality logic in the differ functionality to be less strict on library renaming (if the entry points are still the same)
-=======
 - fix change compatibility check for `dynamic` and `Object?` parameters
->>>>>>> 223cfc3b
 
 ## Version 0.17.0
 - bump dart SDK requirements to >=3.0.0
